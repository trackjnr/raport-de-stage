<<<<<<< HEAD
<!doctype html>
=======
<!DOCTYPE html>
<html lang="fr">
  <head>
    <!--  Meta et SEO -->
    <meta charset="UTF-8" />
    <meta name="viewport" content="width=device-width, initial-scale=1.0" />
    <meta
      name="description"
      content="Rapport de stage - Expérience et apprentissages."
    />
    <meta
      name="keywords"
      content="rapport de stage, expérience, apprentissage, développement web, entreprise"
    />
    <meta name="author" content="TrackJnr" />
    <meta http-equiv="X-UA-Compatible" content="IE=edge" />

    <!--  Titre optimisé -->
    <title>Rapport de Stage | Mon Expérience</title>

    <!--  Favicon -->
    <link rel="icon" href="css/image/favicon.webp" type="image/webp" />

    <!--  Feuilles de style -->
    <link rel="stylesheet" href="./css/accueil.css" />
  </head>
  <body>
    <!--  Header avec navigation -->
    <header>
      <nav>
        <div class="logo-container">
          <a href="index.html">
            <picture>
              <source
                srcset="./assets/webp/cocoba_logo.webp"
                type="image/webp"
                class="logo"
              />
              <img
                class="logo"
                src="./assets/image/cocoba_logo.png"
                alt="Logo Cocoba"
                loading="lazy"
              />
            </picture>
          </a>
        </div>
        <!-- Toggle button (Burger) -->
        <button
          type="button"
          class="menu-toggle"
          aria-label="Menu"
          onclick="toggleMenu()"
        >
          ☰
        </button>

        <ul class="nav-links">
          <li><a href="index.html" class="active">Accueil</a></li>
          <li><a href="html/projet.html">Projet</a></li>
          <li><a href="html/apropos.html">À Propos</a></li>
          <li><a href="html/conclusion.html">Conclusion</a></li>
          <li><a href="html/contact.html">Contact</a></li>
        </ul>
      </nav>
    </header>

    <!--  Section Hero -->
    <main>
      <section class="hero">
        <h1>Rapport de Stage</h1>
      </section>

      <!--  Image du projet avec support WebP -->
      <section class="project-image">
        <picture>
          <source
            srcset="./assets/webp/cocoba_team_image.webp"
            type="image/webp"
          />
          <img
            src="./assets/image/cocoba_team_image.png"
            alt="Projet d'alimentation stabilisée industrielle"
            loading="lazy"
          />
        </picture>
      </section>

      <!--  Présentation du projet -->
      <section class="project-description">
        <h2>Mon Projet</h2>
        <p>
          Mon objectif était de créer une alimentation stabilisée industrielle à
          partir d’une alimentation de PC recyclée.
        </p>
        <p>
          Ce projet a nécessité une approche technique précise et une
          optimisation des composants pour garantir une efficacité maximale.
        </p>
        <a href="html/projet.html" class="btn btn-green">Voir le projet</a>
      </section>
    </main>

    <!--  Pied de page -->
    <footer>
      <div class="footer-content">
        <p>
          &copy; 2024 Rapport de Stage - Tous droits réservés | Conçu par
          <strong>TrackJnr</strong>
        </p>
      </div>
    </footer>

    <!--  Script pour le menu burger -->
    <script>
      function toggleMenu() {
        const navLinks = document.querySelector(".nav-links");
        navLinks.classList.toggle("active");
      }
    </script>

    <!-- ✅ Ajout du script avec type="module" pour éviter l'erreur -->
    <script type="module" src="./js/script.js"></script>

    <style>
      .menu-toggle {
        display: none;
        font-size: 24px;
        cursor: pointer;
        background: none;
        border: none;
      }

      @media screen and (max-width: 768px) {
        .nav-links {
          display: none;
          flex-direction: column;
          position: absolute;
          top: 60px;
          left: 0;
          width: 100%;
          background: white;
          text-align: center;
          box-shadow: 0px 4px 6px rgba(0, 0, 0, 0.1);
        }

        .nav-links.active {
          display: flex;
        }

        .menu-toggle {
          display: block;
        }
      }
    </style>
  </body>
</html>
>>>>>>> 6ab11df5
<|MERGE_RESOLUTION|>--- conflicted
+++ resolved
@@ -1,6 +1,3 @@
-<<<<<<< HEAD
-<!doctype html>
-=======
 <!DOCTYPE html>
 <html lang="fr">
   <head>
@@ -157,5 +154,4 @@
       }
     </style>
   </body>
-</html>
->>>>>>> 6ab11df5
+</html>